#------------------------------------------------------------------------------
# pycparser: c_lexer.py
#
# CLexer class: lexer for the C language
#
# Copyright (C) 2008-2015, Eli Bendersky
# License: BSD
#------------------------------------------------------------------------------
import re
import sys

from .ply import lex
from .ply.lex import TOKEN


class CLexer(object):
    """ A lexer for the C language. After building it, set the
        input text with input(), and call token() to get new
        tokens.

        The public attribute filename can be set to an initial
        filaneme, but the lexer will update it upon #line
        directives.
    """
<<<<<<< HEAD
    def __init__(self, error_func, type_lookup_func, keep_comment=False):
=======
    def __init__(self, error_func, on_lbrace_func, on_rbrace_func,
                 type_lookup_func):
>>>>>>> 6ba9544f
        """ Create a new Lexer.

            error_func:
                An error function. Will be called with an error
                message, line and column as arguments, in case of
                an error during lexing.

            on_lbrace_func, on_rbrace_func:
                Called when an LBRACE or RBRACE is encountered
                (likely to push/pop type_lookup_func's scope)

            type_lookup_func:
                A type lookup function. Given a string, it must
                return True IFF this string is a name of a type
                that was defined with a typedef earlier.

            keep_comment:
                When True,we gather all chunks of comments in
                commentDir. Key is the name of the file processed,
                value is the list of comments found in this file.
                Each list element is a 4-tuple:
                  [0]: token number of the lexer
                  [1]: 2-tuple (line, col) of first comment char
                  [2]: 2-tuple (line, col) of first non-comment char
                  [3]: comment string
        """
        self.error_func = error_func
        self.on_lbrace_func = on_lbrace_func
        self.on_rbrace_func = on_rbrace_func
        self.type_lookup_func = type_lookup_func
<<<<<<< HEAD

        if keep_comment:
            # For each filename we keep a list of comment tokens.
            # These lists are kept in the dictionary commentDir with
            # the filename as key. 
            # _filename is the current filename which content we are
            # currently parsing. 
            # tokenCount is a counter which is incremented for each
            # token parsed and it is also attached to each comment
            # block parsed. This might help to correlate AST nodes
            # with comment blocks, when AST nodes also include the
            # tokenCount value. But it might be sufficient to keep
            # the line/colno for this purpose, since this is easier
            # to use on files viewed in an editor.
            self.commentDir = {}
        else:
            self.commentDir= None

        self.tokenCount= 0
        self._filename = ''
        
=======
        self.filename = ''

        # Keeps track of the last token returned from self.token()
        self.last_token = None

>>>>>>> 6ba9544f
        # Allow either "# line" or "# <num>" to support GCC's
        # cpp output
        #
        self.line_pattern = re.compile('([ \t]*line\W)|([ \t]*\d+)')
        self.pragma_pattern = re.compile('[ \t]*pragma\W')

        # There are further things coming through, which we ignore
        # for now. It can also be set to None.
        self.cpp_ignore = re.compile(r'[ \t]*(pragma|ident)[^\n]*\n')
        self.cpp_ignore = None

    @property
    def filename(self):
        return self._filename

    @filename.setter
    def filename(self, name):
        self._filename = name
        if self.commentDir == None:
            return
        cl = self.commentDir.get(name, None)
        if cl == None:
            self._commentList = self.commentDir[name]= []
        else:
            self._commentList = cl

    def build(self, **kwargs):
        """ Builds the lexer from the specification. Must be
            called after the lexer object is created.

            This method exists separately, because the PLY
            manual warns against calling lex.lex inside
            __init__
        """
        self.lexer = lex.lex(object=self, **kwargs)

    def reset_lineno(self):
        """ Resets the internal line number counter of the lexer.
        """
        self.lexer.lineno = 1

    def reset_tokno(self):
        self.tokenCount= 0

    def input(self, text):
        self.lexer.input(text)

    def token(self):
<<<<<<< HEAD
        g = self.lexer.token()
        if g:
            tc= self.tokenCount
            self.tokenCount= tc+1
            
            # this was meant as a mechanism to correlate tokens to
            # chunks of C comment. But this proved not to be very
            # useful. I leave it here as a reminder to this idea.
            #                                           ElB, 2012-11-10.
            #setattr(g, 'tkno', tc)
            #g.value= (tc, g.value)
        return g
=======
        self.last_token = self.lexer.token()
        return self.last_token
>>>>>>> 6ba9544f

    def _find_col_pos(self, pos):
        """Column number of pos relative to previous '\n' character.

        When there is no previous '\n' we pretend to have a '\n' just
        before position 0.  Since column numbers start at 1, pos+1 is
        the result then.
        """
        nl= self.lexer.lexdata.rfind('\n', 0, pos)
        if nl < 0:
            return pos+1
        else:
            return pos - nl 

    def find_tok_column(self, token):
        """ Find the column of the token in its line.
        """
        return self._find_col_pos(token.lexpos)

    ######################--   PRIVATE   --######################

    ##
    ## Internal auxiliary methods
    ##
    def _error(self, msg, token):
        location = self._make_tok_location(token)
        self.error_func(msg, location[0], location[1])
        self.lexer.skip(1)
<<<<<<< HEAD
    
    def _make_tok_pyloc(self, token):
        "Return pythonic location of token."
        return (token.lineno-1, self.find_tok_column(token)-1)
    
=======

>>>>>>> 6ba9544f
    def _make_tok_location(self, token):
        return (token.lineno, self.find_tok_column(token))

    ##
    ## Reserved keywords
    ##
    keywords = (
        '_BOOL', '_COMPLEX', 'AUTO', 'BREAK', 'CASE', 'CHAR', 'CONST',
        'CONTINUE', 'DEFAULT', 'DO', 'DOUBLE', 'ELSE', 'ENUM', 'EXTERN',
        'FLOAT', 'FOR', 'GOTO', 'IF', 'INLINE', 'INT', 'LONG',
        'REGISTER', 'OFFSETOF',
        'RESTRICT', 'RETURN', 'SHORT', 'SIGNED', 'SIZEOF', 'STATIC', 'STRUCT',
        'SWITCH', 'TYPEDEF', 'UNION', 'UNSIGNED', 'VOID',
        'VOLATILE', 'WHILE',
    )

    keyword_map = {}
    for keyword in keywords:
        if keyword == '_BOOL':
            keyword_map['_Bool'] = keyword
        elif keyword == '_COMPLEX':
            keyword_map['_Complex'] = keyword
        else:
            keyword_map[keyword.lower()] = keyword

    ##
    ## All the tokens recognized by the lexer
    ##
    tokens = keywords + (
        # Identifiers
        'ID',

        # Type identifiers (identifiers previously defined as
        # types with typedef)
        'TYPEID',

        # constants
        'INT_CONST_DEC', 'INT_CONST_OCT', 'INT_CONST_HEX', 'INT_CONST_BIN',
        'FLOAT_CONST', 'HEX_FLOAT_CONST',
        'CHAR_CONST',
        'WCHAR_CONST',

        # String literals
        'STRING_LITERAL',
        'WSTRING_LITERAL',

        # Operators
        'PLUS', 'MINUS', 'TIMES', 'DIVIDE', 'MOD',
        'OR', 'AND', 'NOT', 'XOR', 'LSHIFT', 'RSHIFT',
        'LOR', 'LAND', 'LNOT',
        'LT', 'LE', 'GT', 'GE', 'EQ', 'NE',

        # Assignment
        'EQUALS', 'TIMESEQUAL', 'DIVEQUAL', 'MODEQUAL',
        'PLUSEQUAL', 'MINUSEQUAL',
        'LSHIFTEQUAL','RSHIFTEQUAL', 'ANDEQUAL', 'XOREQUAL',
        'OREQUAL',

        # Increment/decrement
        'PLUSPLUS', 'MINUSMINUS',

        # Structure dereference (->)
        'ARROW',

        # Conditional operator (?)
        'CONDOP',

        # Delimeters
        'LPAREN', 'RPAREN',         # ( )
        'LBRACKET', 'RBRACKET',     # [ ]
        'LBRACE', 'RBRACE',         # { }
        'COMMA', 'PERIOD',          # . ,
        'SEMI', 'COLON',            # ; :

        # Ellipsis (...)
        'ELLIPSIS',

        # pre-processor
        'PPHASH',       # '#'
        'PPPRAGMA',     # 'pragma'
        'PPPRAGMASTR',
    )

    ##
    ## Regexes for use in tokens
    ##
    ##

    # valid C identifiers (K&R2: A.2.3), plus '$' (supported by some compilers)
    identifier = r'[a-zA-Z_$][0-9a-zA-Z_$]*'

    hex_prefix = '0[xX]'
    hex_digits = '[0-9a-fA-F]+'
    bin_prefix = '0[bB]'
    bin_digits = '[01]+'

    # integer constants (K&R2: A.2.5.1)
    integer_suffix_opt = r'(([uU]ll)|([uU]LL)|(ll[uU]?)|(LL[uU]?)|([uU][lL])|([lL][uU]?)|[uU])?'
    decimal_constant = '(0'+integer_suffix_opt+')|([1-9][0-9]*'+integer_suffix_opt+')'
    octal_constant = '0[0-7]*'+integer_suffix_opt
    hex_constant = hex_prefix+hex_digits+integer_suffix_opt
    bin_constant = bin_prefix+bin_digits+integer_suffix_opt

    bad_octal_constant = '0[0-7]*[89]'

    # character constants (K&R2: A.2.5.2)
    # Note: a-zA-Z and '.-~^_!=&;,' are allowed as escape chars to support #line
    # directives with Windows paths as filenames (..\..\dir\file)
    # For the same reason, decimal_escape allows all digit sequences. We want to
    # parse all correct code, even if it means to sometimes parse incorrect
    # code.
    #
    simple_escape = r"""([a-zA-Z._~!=&\^\-\\?'"])"""
    decimal_escape = r"""(\d+)"""
    hex_escape = r"""(x[0-9a-fA-F]+)"""
    bad_escape = r"""([\\][^a-zA-Z._~^!=&\^\-\\?'"x0-7])"""

    escape_sequence = r"""(\\("""+simple_escape+'|'+decimal_escape+'|'+hex_escape+'))'
    cconst_char = r"""([^'\\\n]|"""+escape_sequence+')'
    char_const = "'"+cconst_char+"'"
    wchar_const = 'L'+char_const
    unmatched_quote = "('"+cconst_char+"*\\n)|('"+cconst_char+"*$)"
    bad_char_const = r"""('"""+cconst_char+"""[^'\n]+')|('')|('"""+bad_escape+r"""[^'\n]*')"""

    # string literals (K&R2: A.2.6)
    string_char = r"""([^"\\\n]|"""+escape_sequence+')'
    string_literal = '"'+string_char+'*"'
    wstring_literal = 'L'+string_literal
    bad_string_literal = '"'+string_char+'*?'+bad_escape+string_char+'*"'

    # floating constants (K&R2: A.2.5.3)
    exponent_part = r"""([eE][-+]?[0-9]+)"""
    fractional_constant = r"""([0-9]*\.[0-9]+)|([0-9]+\.)"""
    floating_constant = '(((('+fractional_constant+')'+exponent_part+'?)|([0-9]+'+exponent_part+'))[FfLl]?)'
    binary_exponent_part = r'''([pP][+-]?[0-9]+)'''
    hex_fractional_constant = '((('+hex_digits+r""")?\."""+hex_digits+')|('+hex_digits+r"""\.))"""
    hex_floating_constant = '('+hex_prefix+'('+hex_digits+'|'+hex_fractional_constant+')'+binary_exponent_part+'[FfLl]?)'

    ##
    ## Lexer states: used for preprocessor \n-terminated directives
    ##
    states = (
        # ppline: preprocessor line directives
        #
        ('ppline', 'exclusive'),

        # pppragma: pragma
        #
        ('pppragma', 'exclusive'),
    )

    def t_PPHASH(self, t):
        r'[ \t]*\#'
        if self.line_pattern.match(t.lexer.lexdata, pos=t.lexer.lexpos):
            t.lexer.begin('ppline')
            self.pp_line = self.pp_filename = None
        elif self.pragma_pattern.match(t.lexer.lexdata, pos=t.lexer.lexpos):
            t.lexer.begin('pppragma')
        else:
            # Look for CPP patterns to ignore
            #~ print t.lexer.lexdata[t.lexer.lexpos:t.lexer.lexpos+90]
            if self.cpp_ignore != None:
                m = self.cpp_ignore.match(
                                t.lexer.lexdata, pos=t.lexer.lexpos)
                if m:
                    s, e = m.span()
                    t.lexer.lexpos += e - s
                    return

            lpos = t.lexer.lexpos
            print "Unknown CPP:", t.lexer.lexdata[lpos:lpos+20]
            t.type = 'PPHASH'
            return t

    ##
    ## Rules for the ppline state
    ##
    @TOKEN(string_literal)
    def t_ppline_FILENAME(self, t):
        if self.pp_line is None:
            self._error('filename before line number in #line', t)
        else:
            self.pp_filename = t.value.lstrip('"').rstrip('"')

    @TOKEN(decimal_constant)
    def t_ppline_LINE_NUMBER(self, t):
        if self.pp_line is None:
            self.pp_line = t.value
        else:
            # Ignore: GCC's cpp sometimes inserts a numeric flag
            # after the file name
            pass

    def t_ppline_NEWLINE(self, t):
        r'\n'
        if self.pp_line is None:
            self._error('line number missing in #line', t)
        else:
            self.lexer.lineno = int(self.pp_line)

            if self.pp_filename is not None:
                self.filename = self.pp_filename

        t.lexer.begin('INITIAL')

    def t_ppline_PPLINE(self, t):
        r'line'
        pass

    t_ppline_ignore = ' \t'

    def t_ppline_error(self, t):
        self._error('invalid #line directive', t)

    ##
    ## Rules for the pppragma state
    ##
    def t_pppragma_NEWLINE(self, t):
        r'\n'
        t.lexer.lineno += 1
        t.lexer.begin('INITIAL')

    def t_pppragma_PPPRAGMA(self, t):
        r'pragma'
        return t

    t_pppragma_ignore = ' \t'

    def t_pppragma_STR(self, t):
        '.+'
        t.type = 'PPPRAGMASTR'
        return t

    def t_pppragma_error(self, t):
        self._error('invalid #pragma directive', t)

    ##
    ## Start gathering comment tokens
    ##  Comments are gathered in a list of 4-tuples:
    ##    [0]: token-number
    ##    [1]: 2-tuple of lno,col describing the start of the comment
    ##    [2]: 2-tuple of lno,col describing the end of the comment
    ##    [3]: content of the comment
    ##  The col of the 'end of comment' is the index of the character
    ##  following the comment.
    ##  I.e. the lno,col tuples have pythonic meaning and the first
    ##  value is 0 not 1.
    ##
    def t_COMMENT(self, t):
        r"/[*/]"
        if self.commentDir == None:
            self.tokenCount+= 1
            return
        lno, col = self._make_tok_pyloc(t)
        lex = t.lexer
        #~ print "tlxp=%d, lxp=%d, lno=%d, col=%d" %(t.lexpos, lex.lexpos, lno, col)
        if t.value[-1] == '*':
            # Block comment
            ecPos = lex.lexdata.find('*/', lex.lexpos)
            echl = 2
        else:
            # One line comment 
            ecPos = lex.lexdata.find('\n', lex.lexpos)
            echl = 1

        if ecPos < 0:
            # Report error of unfinished comment
            lex.lexpos = len(lex.lexdata)
            ecPos = len(lexData)
        else:
            ecPos += echl
            lex.lexpos = ecPos

        cmData = lex.lexdata[t.lexpos:ecPos]
        nlc = cmData.count('\n')
        lex.lineno += nlc
        tc = self.tokenCount
        self._commentList.append((
            tc,
            (lno, col),
            (lno+nlc, self._find_col_pos(ecPos)-1),
            cmData,
        ))
        self.tokenCount = tc+1
        #~ print self._commentList[-1]

    ##
    ## Rules for the normal state
    ##
    t_ignore = ' \t'

    # Newlines
    def t_NEWLINE(self, t):
        r'\n+'
        t.lexer.lineno += t.value.count("\n")

    # Operators
    t_PLUS              = r'\+'
    t_MINUS             = r'-'
    t_TIMES             = r'\*'
    t_DIVIDE            = r'/'
    t_MOD               = r'%'
    t_OR                = r'\|'
    t_AND               = r'&'
    t_NOT               = r'~'
    t_XOR               = r'\^'
    t_LSHIFT            = r'<<'
    t_RSHIFT            = r'>>'
    t_LOR               = r'\|\|'
    t_LAND              = r'&&'
    t_LNOT              = r'!'
    t_LT                = r'<'
    t_GT                = r'>'
    t_LE                = r'<='
    t_GE                = r'>='
    t_EQ                = r'=='
    t_NE                = r'!='

    # Assignment operators
    t_EQUALS            = r'='
    t_TIMESEQUAL        = r'\*='
    t_DIVEQUAL          = r'/='
    t_MODEQUAL          = r'%='
    t_PLUSEQUAL         = r'\+='
    t_MINUSEQUAL        = r'-='
    t_LSHIFTEQUAL       = r'<<='
    t_RSHIFTEQUAL       = r'>>='
    t_ANDEQUAL          = r'&='
    t_OREQUAL           = r'\|='
    t_XOREQUAL          = r'\^='

    # Increment/decrement
    t_PLUSPLUS          = r'\+\+'
    t_MINUSMINUS        = r'--'

    # ->
    t_ARROW             = r'->'

    # ?
    t_CONDOP            = r'\?'

    # Delimeters
    t_LPAREN            = r'\('
    t_RPAREN            = r'\)'
    t_LBRACKET          = r'\['
    t_RBRACKET          = r'\]'
    t_COMMA             = r','
    t_PERIOD            = r'\.'
    t_SEMI              = r';'
    t_COLON             = r':'
    t_ELLIPSIS          = r'\.\.\.'

    # Scope delimiters
    # To see why on_lbrace_func is needed, consider:
    #   typedef char TT;
    #   void foo(int TT) { TT = 10; }
    #   TT x = 5;
    # Outside the function, TT is a typedef, but inside (starting and ending
    # with the braces) it's a parameter.  The trouble begins with yacc's
    # lookahead token.  If we open a new scope in brace_open, then TT has
    # already been read and incorrectly interpreted as TYPEID.  So, we need
    # to open and close scopes from within the lexer.
    # Similar for the TT immediately outside the end of the function.
    #
    @TOKEN(r'\{')
    def t_LBRACE(self, t):
        self.on_lbrace_func()
        return t
    @TOKEN(r'\}')
    def t_RBRACE(self, t):
        self.on_rbrace_func()
        return t

    t_STRING_LITERAL = string_literal

    # The following floating and integer constants are defined as
    # functions to impose a strict order (otherwise, decimal
    # is placed before the others because its regex is longer,
    # and this is bad)
    #
    @TOKEN(floating_constant)
    def t_FLOAT_CONST(self, t):
        return t

    @TOKEN(hex_floating_constant)
    def t_HEX_FLOAT_CONST(self, t):
        return t

    @TOKEN(hex_constant)
    def t_INT_CONST_HEX(self, t):
        return t

    @TOKEN(bin_constant)
    def t_INT_CONST_BIN(self, t):
        return t

    @TOKEN(bad_octal_constant)
    def t_BAD_CONST_OCT(self, t):
        msg = "Invalid octal constant"
        self._error(msg, t)

    @TOKEN(octal_constant)
    def t_INT_CONST_OCT(self, t):
        return t

    @TOKEN(decimal_constant)
    def t_INT_CONST_DEC(self, t):
        return t

    # Must come before bad_char_const, to prevent it from
    # catching valid char constants as invalid
    #
    @TOKEN(char_const)
    def t_CHAR_CONST(self, t):
        return t

    @TOKEN(wchar_const)
    def t_WCHAR_CONST(self, t):
        return t

    @TOKEN(unmatched_quote)
    def t_UNMATCHED_QUOTE(self, t):
        msg = "Unmatched '"
        self._error(msg, t)

    @TOKEN(bad_char_const)
    def t_BAD_CHAR_CONST(self, t):
        msg = "Invalid char constant %s" % t.value
        self._error(msg, t)

    @TOKEN(wstring_literal)
    def t_WSTRING_LITERAL(self, t):
        return t

    # unmatched string literals are caught by the preprocessor

    @TOKEN(bad_string_literal)
    def t_BAD_STRING_LITERAL(self, t):
        msg = "String contains invalid escape code"
        self._error(msg, t)

    @TOKEN(identifier)
    def t_ID(self, t):
        t.type = self.keyword_map.get(t.value, "ID")
        if t.type == 'ID' and self.type_lookup_func(t.value):
            t.type = "TYPEID"
        return t

    def t_error(self, t):
        msg = 'Illegal character %s' % repr(t.value[0])
        self._error(msg, t)
<<<<<<< HEAD


if __name__ == "__main__":
    filename = '../zp.c'
    text = open(filename).read()
    
    #~ text = '"'+r"""ka \p ka"""+'"'
    text = r"""
    546
        #line 66 "kwas\df.h" 
        id 4
        # 5 
        dsf
    """
    
    def errfoo(msg, a, b):
        sys.write(msg + "\n")
        sys.exit()
    
    def typelookup(namd):
        return False
    
    clex = CLexer(errfoo, typelookup)
    clex.build()
    clex.input(text)
    
    while 1:
        tok = clex.token()
        if not tok: break
            
        printme([tok.value, tok.type, tok.lineno, clex.filename, tok.lexpos])
=======
>>>>>>> 6ba9544f
<|MERGE_RESOLUTION|>--- conflicted
+++ resolved
@@ -22,12 +22,8 @@
         filaneme, but the lexer will update it upon #line
         directives.
     """
-<<<<<<< HEAD
-    def __init__(self, error_func, type_lookup_func, keep_comment=False):
-=======
     def __init__(self, error_func, on_lbrace_func, on_rbrace_func,
-                 type_lookup_func):
->>>>>>> 6ba9544f
+                 type_lookup_func, keep_comment=False):
         """ Create a new Lexer.
 
             error_func:
@@ -58,7 +54,6 @@
         self.on_lbrace_func = on_lbrace_func
         self.on_rbrace_func = on_rbrace_func
         self.type_lookup_func = type_lookup_func
-<<<<<<< HEAD
 
         if keep_comment:
             # For each filename we keep a list of comment tokens.
@@ -75,18 +70,14 @@
             # to use on files viewed in an editor.
             self.commentDir = {}
         else:
-            self.commentDir= None
+            self.commentDir = None
 
         self.tokenCount= 0
-        self._filename = ''
-        
-=======
         self.filename = ''
 
         # Keeps track of the last token returned from self.token()
         self.last_token = None
 
->>>>>>> 6ba9544f
         # Allow either "# line" or "# <num>" to support GCC's
         # cpp output
         #
@@ -98,21 +89,6 @@
         self.cpp_ignore = re.compile(r'[ \t]*(pragma|ident)[^\n]*\n')
         self.cpp_ignore = None
 
-    @property
-    def filename(self):
-        return self._filename
-
-    @filename.setter
-    def filename(self, name):
-        self._filename = name
-        if self.commentDir == None:
-            return
-        cl = self.commentDir.get(name, None)
-        if cl == None:
-            self._commentList = self.commentDir[name]= []
-        else:
-            self._commentList = cl
-
     def build(self, **kwargs):
         """ Builds the lexer from the specification. Must be
             called after the lexer object is created.
@@ -135,23 +111,17 @@
         self.lexer.input(text)
 
     def token(self):
-<<<<<<< HEAD
-        g = self.lexer.token()
-        if g:
-            tc= self.tokenCount
-            self.tokenCount= tc+1
-            
+        self.last_token = tok = self.lexer.token()
+        if tok:
+            self.tokenCount += 1
+
             # this was meant as a mechanism to correlate tokens to
             # chunks of C comment. But this proved not to be very
             # useful. I leave it here as a reminder to this idea.
             #                                           ElB, 2012-11-10.
-            #setattr(g, 'tkno', tc)
-            #g.value= (tc, g.value)
-        return g
-=======
-        self.last_token = self.lexer.token()
-        return self.last_token
->>>>>>> 6ba9544f
+            # setattr(g, 'tkno', tc)
+            # g.value= (tc, g.value)
+        return tok
 
     def _find_col_pos(self, pos):
         """Column number of pos relative to previous '\n' character.
@@ -180,15 +150,11 @@
         location = self._make_tok_location(token)
         self.error_func(msg, location[0], location[1])
         self.lexer.skip(1)
-<<<<<<< HEAD
-    
+
     def _make_tok_pyloc(self, token):
         "Return pythonic location of token."
         return (token.lineno-1, self.find_tok_column(token)-1)
     
-=======
-
->>>>>>> 6ba9544f
     def _make_tok_location(self, token):
         return (token.lineno, self.find_tok_column(token))
 
@@ -466,7 +432,7 @@
         nlc = cmData.count('\n')
         lex.lineno += nlc
         tc = self.tokenCount
-        self._commentList.append((
+        self.commentDir.setdefault(self.filename,[]).append((
             tc,
             (lno, col),
             (lno+nlc, self._find_col_pos(ecPos)-1),
@@ -640,37 +606,3 @@
     def t_error(self, t):
         msg = 'Illegal character %s' % repr(t.value[0])
         self._error(msg, t)
-<<<<<<< HEAD
-
-
-if __name__ == "__main__":
-    filename = '../zp.c'
-    text = open(filename).read()
-    
-    #~ text = '"'+r"""ka \p ka"""+'"'
-    text = r"""
-    546
-        #line 66 "kwas\df.h" 
-        id 4
-        # 5 
-        dsf
-    """
-    
-    def errfoo(msg, a, b):
-        sys.write(msg + "\n")
-        sys.exit()
-    
-    def typelookup(namd):
-        return False
-    
-    clex = CLexer(errfoo, typelookup)
-    clex.build()
-    clex.input(text)
-    
-    while 1:
-        tok = clex.token()
-        if not tok: break
-            
-        printme([tok.value, tok.type, tok.lineno, clex.filename, tok.lexpos])
-=======
->>>>>>> 6ba9544f
